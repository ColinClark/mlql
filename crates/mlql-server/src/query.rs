--- conflicted
+++ resolved
@@ -139,10 +139,6 @@
             tracing::error!("JSON serialization failed: {}", e);
             format!("JSON serialization failed: {}", e)
         })?;
-<<<<<<< HEAD
-    tracing::debug!("Plan serialized: {} chars", plan_json.len());
-    tracing::debug!("Substrait plan JSON: {}", plan_json);
-=======
     tracing::info!("Generated Substrait JSON ({} chars): {}", plan_json.len(), plan_json);
 
     // 8. Execute via from_substrait_json() - inline JSON to avoid DuckDB 1.4.x parameter binding bug
@@ -153,7 +149,6 @@
 
     // Inline the JSON directly in SQL (workaround for DuckDB 1.4.x hanging with parameters)
     let query = format!("SELECT * FROM from_substrait_json('{}')", escaped_json);
->>>>>>> 4c34e270
 
     tracing::debug!("Executing from_substrait_json with {} chars", plan_json.len());
     let mut stmt = conn.prepare(&query)?;
